/**
 * Copyright IBM Corporation 2016
 *
 * Licensed under the Apache License, Version 2.0 (the "License");
 * you may not use this file except in compliance with the License.
 * You may obtain a copy of the License at
 *
 * http://www.apache.org/licenses/LICENSE-2.0
 *
 * Unless required by applicable law or agreed to in writing, software
 * distributed under the License is distributed on an "AS IS" BASIS,
 * WITHOUT WARRANTIES OR CONDITIONS OF ANY KIND, either express or implied.
 * See the License for the specific language governing permissions and
 * limitations under the License.
 **/

import PackageDescription

let package = Package(
    name: "Kitura-net",
    dependencies: [
        .Package(url: "https://github.com/IBM-Swift/Kitura-sys.git", majorVersion: 0, minor: 4),
<<<<<<< HEAD
        .Package(url: "https://github.com/IBM-Swift/BlueSocket.git", majorVersion: 0, minor: 1),
=======
        .Package(url: "https://github.com/IBM-Swift/BlueSocket.git", majorVersion: 0, minor: 2),
>>>>>>> 33d754d7
        .Package(url: "https://github.com/IBM-Swift/LoggerAPI.git", majorVersion: 0, minor: 4),
        .Package(url: "https://github.com/IBM-Swift/CCurl.git", majorVersion: 0, minor: 0),
        .Package(url: "https://github.com/IBM-Swift/CHttpParser.git", majorVersion: 0, minor: 0),
    ]
)<|MERGE_RESOLUTION|>--- conflicted
+++ resolved
@@ -20,11 +20,7 @@
     name: "Kitura-net",
     dependencies: [
         .Package(url: "https://github.com/IBM-Swift/Kitura-sys.git", majorVersion: 0, minor: 4),
-<<<<<<< HEAD
-        .Package(url: "https://github.com/IBM-Swift/BlueSocket.git", majorVersion: 0, minor: 1),
-=======
         .Package(url: "https://github.com/IBM-Swift/BlueSocket.git", majorVersion: 0, minor: 2),
->>>>>>> 33d754d7
         .Package(url: "https://github.com/IBM-Swift/LoggerAPI.git", majorVersion: 0, minor: 4),
         .Package(url: "https://github.com/IBM-Swift/CCurl.git", majorVersion: 0, minor: 0),
         .Package(url: "https://github.com/IBM-Swift/CHttpParser.git", majorVersion: 0, minor: 0),
