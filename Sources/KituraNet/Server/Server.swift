/*
 * Copyright IBM Corporation 2016
 *
 * Licensed under the Apache License, Version 2.0 (the "License");
 * you may not use this file except in compliance with the License.
 * You may obtain a copy of the License at
 *
 * http://www.apache.org/licenses/LICENSE-2.0
 *
 * Unless required by applicable law or agreed to in writing, software
 * distributed under the License is distributed on an "AS IS" BASIS,
 * WITHOUT WARRANTIES OR CONDITIONS OF ANY KIND, either express or implied.
 * See the License for the specific language governing permissions and
 * limitations under the License.
 */

/// A common protocol for Kitura-net Servers
public protocol Server {

    /// A type that will be returned by static `listen` method
    associatedtype ServerType

<<<<<<< HEAD
    /// A `ServerDelegate` used for request handling
    weak var delegate: ServerDelegate? { get set }
=======
    var delegate: ServerDelegate? { get set }
>>>>>>> 2fe5852e

    /// Port number for listening for new connections.
    var port: Int? { get }

    /// A server state.
    var state: ServerState { get }

    /// Listen for connections on a socket.
    ///
    /// - Parameter port: port number for new connections (eg. 8090)
    /// - Parameter errorHandler: optional callback for error handling
    func listen(port: Int, errorHandler: ((Swift.Error) -> Void)?)

    /// Static method to create a new Server and have it listen for connections.
    ///
    /// - Parameter port: port number for accepting new connections
    /// - Parameter delegate: the delegate handler for HTTP connections
    /// - Parameter errorHandler: optional callback for error handling
    ///
    /// - Returns: a new Server instance
    static func listen(port: Int, delegate: ServerDelegate, errorHandler: ((Swift.Error) -> Void)?) -> ServerType

    /// Stop listening for new connections.
    func stop()

    /// Add a new listener for server beeing started
    ///
    /// - Parameter callback: The listener callback that will run on server successfull start-up
    ///
    /// - Returns: a Server instance
    @discardableResult
    func started(callback: @escaping () -> Void) -> Self

    /// Add a new listener for server beeing stopped
    ///
    /// - Parameter callback: The listener callback that will run when server stops
    ///
    /// - Returns: a Server instance
    @discardableResult
    func stopped(callback: @escaping () -> Void) -> Self

    /// Add a new listener for server throwing an error
    ///
    /// - Parameter callback: The listener callback that will run when server throws an error
    ///
    /// - Returns: a Server instance
    @discardableResult
    func failed(callback: @escaping (Swift.Error) -> Void) -> Self
}<|MERGE_RESOLUTION|>--- conflicted
+++ resolved
@@ -20,12 +20,8 @@
     /// A type that will be returned by static `listen` method
     associatedtype ServerType
 
-<<<<<<< HEAD
     /// A `ServerDelegate` used for request handling
-    weak var delegate: ServerDelegate? { get set }
-=======
     var delegate: ServerDelegate? { get set }
->>>>>>> 2fe5852e
 
     /// Port number for listening for new connections.
     var port: Int? { get }
