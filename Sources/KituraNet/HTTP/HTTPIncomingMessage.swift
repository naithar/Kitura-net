--- conflicted
+++ resolved
@@ -71,27 +71,11 @@
     private weak var helper: IncomingMessageHelper?
 
     /// TODO:
-<<<<<<< HEAD
     private var ioBuffer = Data(capacity: HTTPIncomingMessage.bufferSize)
-    
+
     /// TODO: ???
     private var buffer = Data(capacity: HTTPIncomingMessage.bufferSize)
-    
-=======
-    #if os(Linux)
-        private var ioBuffer = Data(capacity: HTTPIncomingMessage.bufferSize)!
-    #else
-        private var ioBuffer = Data(capacity: HTTPIncomingMessage.bufferSize)
-    #endif
-
-    /// TODO: ???
-    #if os(Linux)
-        private var buffer = Data(capacity: HTTPIncomingMessage.bufferSize)!
-    #else
-        private var buffer = Data(capacity: HTTPIncomingMessage.bufferSize)
-    #endif
-
->>>>>>> e8a92749
+
     /// Indicates if the parser should save the message body and call onBody()
     var saveBody = true
 
@@ -388,7 +372,6 @@
 
     /// When we're ready, really reset everything
     private func reset() {
-        saveBody = true
         lastHeaderWasAValue = false
         saveBody = true
         url.count = 0
